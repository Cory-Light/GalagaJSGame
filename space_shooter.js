--- conflicted
+++ resolved
@@ -336,11 +336,7 @@
 /**
  * Represents an enemy body. Extends body by handling speed and position
  *
-<<<<<<< HEAD
- * @author Cory and Cameron
-=======
  * @author Cory and Cameron 
->>>>>>> 52c10567
  * @typedef Enemy
  */
 class Enemy extends Body {
@@ -415,15 +411,11 @@
 			x: Math.random()*config.canvas_size.width,
 			y: -50
 		};
-<<<<<<< HEAD
-
 		this.size = {
 			width: 25,
 			height: 40
 		};
-=======
 		this.health = 1000;
->>>>>>> 52c10567
 	}
 
 	/**
@@ -432,12 +424,10 @@
 	 * @param {CanvasRenderingContext2D} graphics The current graphics context.
 	 */
 	draw(graphics) {
-<<<<<<< HEAD
 		let img = new Image();
 		img.src = 'sprites/bossenemy.png';
 		graphics.drawImage(img, this.position.x-this.half_size.width, this.position.y-this.half_size.height, this.size.width, this.size.height);
 
-=======
 		graphics.strokeStyle = '#9400D3';
 		graphics.beginPath();
 		graphics.moveTo(
@@ -457,8 +447,6 @@
 			this.position.y + this.half_size.height
 		);
 		graphics.stroke();
->>>>>>> 52c10567
-
 		// draw velocity lines
 		super.draw(graphics);
 	}
@@ -516,11 +504,8 @@
 			let i;
 			for(i=0; i<this.enemies; i++){
 				if(this.bossSpawn){
-<<<<<<< HEAD
 					new BossEnemy(1);
-=======
 					new BossEnemy(2);
->>>>>>> 52c10567
 					bossesSpawned++;
 					this.bossSpawn = false;
 					//console.log(this.bossSpawn);
@@ -584,7 +569,6 @@
 									e1.health -= 100;
 									if(e1.health <= 0){
 										e1.remove();
-<<<<<<< HEAD
 										enemiesKilled++;
 									}
 								}
@@ -595,8 +579,6 @@
 									//console.log("Boss hit once.");
 									if(e1.health <= 0){
 										e1.remove();
-=======
->>>>>>> 52c10567
 										enemiesKilled++;
 										bossesKilled++;
 									}
@@ -725,15 +707,12 @@
 	}
 
 	// allow the player to restart when dead
-<<<<<<< HEAD
 	//if (player.isDead() && player.controller.action_1) {
 	// 	start();
 	//}
-=======
 	// if (player.isDead() && player.controller.action_1) {
 	// 	start();
 	// }
->>>>>>> 52c10567
 }
 
 /**
